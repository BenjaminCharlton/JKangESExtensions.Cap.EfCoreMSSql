--- conflicted
+++ resolved
@@ -1,9 +1,4 @@
-<<<<<<< HEAD
 # JKangESExtensions.Cap.EfCoreMSSql
  Extends the JKang.EventSourcing libraries with "Outbox Pattern" functionality provided by the DotNetCore.CAP library. This allows integration events to be published when (and only when) a domain event is successfully persisted to the event stream. This library adds functionality specific to using EntityFramework Core with SqlServer.
-=======
-# JKangEventSourcingWithCap.EfCoreAndSqlServer
- Extends the JKang.EventSourcing libraries with "Outbox Pattern" functionality provided by the DotNetCore.CAP library. This allows integration events to be published when (and only when) a domain event is successfully persisted to the event stream. This library adds functionality specific to using EntityFramework Core with SqlServer.
 
-See the README.md at https://github.com/BenjaminCharlton/JKangEventSourcingWithCap
->>>>>>> ee7832e0
+See the README.md at https://github.com/BenjaminCharlton/JKangEventSourcingWithCap